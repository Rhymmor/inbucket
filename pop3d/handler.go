--- conflicted
+++ resolved
@@ -199,6 +199,21 @@
 // TRANSACTION state
 func (ses *Session) transactionHandler(cmd string, args []string) {
 	switch cmd {
+	case "STAT":
+		if len(args) != 0 {
+			ses.warn("STAT got an unexpected argument")
+			ses.send("-ERR STAT command must have no arguments")
+			return
+		}
+		var count int
+		var size int64
+		for i, msg := range ses.messages {
+			if ses.retain[i] {
+				count += 1
+				size += msg.Size()
+			}
+		}
+		ses.send(fmt.Sprintf("+OK %v %v", count, size))
 	case "LIST":
 		if len(args) > 1 {
 			ses.warn("LIST command had more than 1 argument")
@@ -327,6 +342,7 @@
 			ses.send("-ERR RETR argument must not exceed the number of messages")
 			return
 		}
+		ses.send(fmt.Sprintf("+OK %v bytes follows", ses.messages[msgNum-1].Size()))
 		ses.sendMessage(ses.messages[msgNum-1])
 	case "TOP":
 		if len(args) != 2 {
@@ -351,7 +367,6 @@
 			return
 		}
 
-<<<<<<< HEAD
 		var lines int64
 		lines, err = strconv.ParseInt(args[1], 10, 32)
 		if err != nil {
@@ -364,17 +379,8 @@
 			ses.send("-ERR TOP second argument must be non-negative")
 			return
 		}
+		ses.send("+OK Top of message follows")
 		ses.sendMessageTop(ses.messages[msgNum-1], int(lines))
-=======
-		raw, err := ses.messages[msgNum-1].ReadRaw()
-		if err != nil {
-			ses.error("Failed to read message for RETR command")
-			ses.send("-ERR Failed to RETR that message, internal error")
-			return
-		}
-		ses.send(*raw)
-		ses.send(".")
->>>>>>> 4649fd0b
 	case "QUIT":
 		ses.send("+OK We will process your deletes")
 		ses.processDeletes()
